--- conflicted
+++ resolved
@@ -14,18 +14,14 @@
 ## Overview
 
 - [schema.mcf](schema.mcf) contains MCF representation of Schema.org schemas.
-<<<<<<< HEAD
-- [dcschema.mcf](dcschema.mcf) contains general Data Commons classes and
-  properties.q
-=======
 - [dcschema.mcf](dcschema.mcf) contains general Data Commons classes and properties.
->>>>>>> 6e5fc675
 - [dcschema_enum_classes.mcf](dcschema_enum_classes.mcf) contains Data Commons enum classes.
 - [dcschema_enum_instances.mcf](dcschema_enum_instances.mcf) contains Data Commons enum instances.
 - [enum_specializations.mcf](enum_specializations.mcf) contains all enum `specializationOf`
   relationships.
   Please handle this file with care.
-<<<<<<< HEAD
+- [biomedical_schema](biomedical_schema) contains the Biomedical Data Commons (BMDC) domain
+  specific schema.
 - All other MCF files are source or domain specific.
 
 ## GitHub Development Process
@@ -57,9 +53,4 @@
 time contributing to a Google Open Source project, you may need to follow the
 steps in [contributing.md](contributing.md).
 
-Wait for approval of the Pull Request and merge the change.
-=======
-- [biomedical_schema](biomedical_schema) contains the Biomedical Data Commons (BMDC) domain
-  specific schema.
-- All other MCF files are source or domain specific.
->>>>>>> 6e5fc675
+Wait for approval of the Pull Request and merge the change.