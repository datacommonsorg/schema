--- conflicted
+++ resolved
@@ -251,7 +251,7 @@
 Node: dcs:PercentPerAnnum
 typeOf: dcs:UnitOfMeasure
 name: "Percent Per Annum"
-<<<<<<< HEAD
+shortDisplayName: "% p.a."
 description: "The percent per annum is the interest rate over a period of one year."
 
 Node: dcid:ThousandDollars
@@ -647,8 +647,4 @@
 Node: dcs:NumberOfRigs
 typeOf: dcs:EnergyUnitOfMeasure
 name: "NumberOfRigs"
-description: "A unit representing a count of drilling rigs, commonly used in the oil and natural gas industry to indicate the level of exploration and production activity."
-=======
-shortDisplayName: "% p.a."
-description: "The percent per annum is the interest rate over a period of one year."
->>>>>>> 1bb02f8f
+description: "A unit representing a count of drilling rigs, commonly used in the oil and natural gas industry to indicate the level of exploration and production activity."